--- conflicted
+++ resolved
@@ -1275,23 +1275,18 @@
 
 def test_plot_texture_alone(texture):
     """Test plotting directly from the Texture class."""
-    texture.plot(before_close_callback=verify_cache_image)
+    texture.plot()
 
 
 def test_plot_cubemap_alone(cubemap):
     """Test plotting directly from the Texture class."""
-    cubemap.plot(before_close_callback=verify_cache_image)
-
-
-<<<<<<< HEAD
+    cubemap.plot()
+
+
 def test_plot_texture_alone_grayscale(texture):
     """Test plotting a grayscale texture directly from the Texture class."""
     texture_grey = texture.to_grayscale()
-    texture_grey.plot(before_close_callback=verify_cache_image)
-=======
-    texture = pyvista.read_texture(filename)
-    texture.plot(rgba=True)
->>>>>>> e4c0ebb8
+    texture_grey.plot()
 
 
 def test_plot_texture_associated():
@@ -1723,13 +1718,8 @@
 
 
 def test_array_volume_rendering(uniform):
-<<<<<<< HEAD
     arr = uniform["Spatial Point Data"]
-    pyvista.plot(arr, volume=True, opacity='linear', before_close_callback=verify_cache_image)
-=======
-    arr = uniform["Spatial Point Data"].reshape(uniform.dimensions)
     pyvista.plot(arr, volume=True, opacity='linear')
->>>>>>> e4c0ebb8
 
 
 def test_plot_compare_four():
