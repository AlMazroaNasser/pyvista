"""
A set of useful plotting tools and widgets that can be used in a
Jupyter notebook.
"""
IPY_AVAILABLE = False
try:
    from ipywidgets import interact, interactive
    import ipywidgets as widgets
    IPY_AVAILABLE = True
except ImportError:
    pass

import collections
import logging

import numpy as np

import vtki
from vtki.plotting import run_from_ipython
from vtki.utilities import is_vtki_obj, wrap


class ScaledPlotter(vtki.BackgroundPlotter):
    """
    An extension of the ``vtki.BackgroundPlotter`` that has
    interactive widgets for scaling the axes in the rendering scene.
    """
    def __init__(self, xscale=1.0, yscale=1.0, zscale=1.0, show=True, app=None,
                 continuous_update=False, **kwargs):
        if not run_from_ipython() or not IPY_AVAILABLE:
            logging.warning('Interactive plotting tools require IPython and the ``ipywidgets`` package.')
        vtki.BackgroundPlotter.__init__(self, show=show, app=app, **kwargs)
        # Now set up the IPython scaling widgets
        self.continuous_update = continuous_update
        self.xslider = widgets.FloatSlider(min=0, max=xscale*2, value=xscale,
                                continuous_update=self.continuous_update)
        self.yslider = widgets.FloatSlider(min=0, max=yscale*2, value=yscale,
                                continuous_update=self.continuous_update)
        self.zslider = widgets.FloatSlider(min=0, max=zscale*2, value=zscale,
                                continuous_update=self.continuous_update)

        def update(xscale, yscale, zscale):
            """Update the scales"""
            # Update max range if needed
            if xscale >= self.xslider.max:
                self.xslider.max *= 2
            if yscale >= self.yslider.max:
                self.yslider.max *= 2
            if zscale >= self.zslider.max:
                self.zslider.max *= 2
            # reset max range if needed
            if xscale < self.xslider.max * 0.10 and xscale > 1.0:
                self.xslider.max /= 2
            if yscale < self.yslider.max * 0.10 and yscale > 1.0:
                self.yslider.max /= 2
            if zscale < self.zslider.max * 0.10 and zscale > 1.0:
                self.zslider.max /= 2
            self.set_scale(xscale, yscale, zscale)

        # Create/display the widgets
        interact(update, xscale=self.xslider, yscale=self.yslider,
                        zscale=self.zslider, **kwargs)


class InteractiveTool(object):
    """A backend helper for various interactive ipython tools.
    This tool can be added to an active plotter in the background if passed as
    the ``plotter`` argument.
    """

    def __init__(self, dataset, plotter=None, scalars=None, preference='cell',
                 show_bounds=False, reset_camera=True, outline=None,
                 display_params=None, default_params=None,
                 continuous_update=False, clean=True, **kwargs):
        if not run_from_ipython() or not IPY_AVAILABLE:
            logging.warning('Interactive plotting tools require IPython and the ``ipywidgets`` package.')
        # Check the input dataset to make sure its compatible
        if not is_vtki_obj(dataset):
            dataset = wrap(dataset)
            if not is_vtki_obj(dataset):
                raise RuntimeError('Object not supported for plotting in vtki.')

        # Make the input/output of this tool available
        self.input_dataset = dataset
        self.output_dataset = None

        self.continuous_update = continuous_update

        if plotter is None:
            plotter = vtki.BackgroundPlotter(**kwargs)
            plotter.setWindowTitle(type(self).__name__)
        self._plotter = plotter

        # This is the actor that will be removed and re-added to the plotter
        self._data_to_update = None

        self._last_scalars = None

        # Intialize plotting parameters
        self.valid_range = self.input_dataset.get_data_range(arr=scalars, preference=preference)
        if display_params is None:
            display_params = {}
        if default_params is None:
            default_params = {}
        display_params.setdefault('rng', self.valid_range)
        display_params.setdefault('scalars', scalars)
        display_params.setdefault('preference', preference)
        display_params.setdefault('show_edges', False)
        # Make sure to remove the reset_camera parameter if present
        display_params.pop('reset_camera', None)
        # Make a name
        display_params.setdefault('name', '{}({})'.format(type(self).__name__, str(hex(id(self)))))
        self.display_params = display_params

        self.clean = clean

        # Set the tool status
        self._need_to_update = True

        # Add some intital plotting stuff to the scene
        self._initialize(show_bounds, reset_camera, outline)

        # Run the tool
        self.tool(default_params=default_params, **kwargs)


    def _get_scalar_names(self):
        """Only give scalar options that have a varying range"""
        names = []
        for name in self.input_dataset.scalar_names:
            arr = self.input_dataset.get_scalar(name)
            rng = self.input_dataset.get_data_range(name)
            if arr is not None and arr.size > 0 and (rng[1]-rng[0] > 0.0):
                names.append(name)
        try:
            self._last_scalars = names[0]
        except IndexError:
            pass
        return names


    def tool(**kwargs):
        """This method is implemented for each tool to perfrom the data
        filtering and setting up the widgets"""
        raise NotImplementedError('This method has not been implemented')


    def _initialize(self, show_bounds, reset_camera, outline):
        """Outlines the input dataset and sets up the scene"""
        if outline is None:
            self.plotter.add_mesh(self.input_dataset.outline_corners(),
                    reset_camera=False, color=vtki.rcParams['outline_color'])
        elif outline:
            self.plotter.add_mesh(self.input_dataset.outline(),
                    reset_camera=False, color=vtki.rcParams['outline_color'])
        # add the axis labels
        if show_bounds:
            self.plotter.add_bounds_axes(reset_camera=False)
        if reset_camera:
            cpos = self.plotter.get_default_cam_pos()
            self.plotter.camera_position = cpos
            self.plotter.reset_camera()
            self.plotter.camera_set = False


    def _update_plotting_params(self, **kwargs):
        """Some plotting parameters can be changed through the tool; this
        updataes those plotting parameters.
        """
        scalars = kwargs.get('scalars', None)
        if scalars is not None:
            old = self.display_params['scalars']
            self.display_params['scalars'] = scalars
            if old != scalars:
                self.plotter.remove_actor(self._data_to_update, reset_camera=False)
                self._need_to_update = True
                self.valid_range = self.input_dataset.get_data_range(scalars)
                self.display_params['rng'] = self.valid_range
        cmap = kwargs.get('cmap', None)
        if cmap is not None:
            self.display_params['cmap'] = cmap


<<<<<<< HEAD
=======
    @property
    def plotter(self):
        """The active plotter that this tool uses. This must be set upon
        instantiation
        """
        return self._plotter



>>>>>>> 43e8502f
class OrthogonalSlicer(InteractiveTool):
    """Within ipython enviornments like Jupyter notebooks, this will create
    an interactive render window with slider bars in te ipython enviornment to
    move orthogonal slices through the scene.

    Parameters
    ----------
    dataset : vtki.Common
        The datset to orthogonalally slice

    plotter : vtki.BasePlotter
        The active plotter (rendering window) to use

    clean : bool, optional
        This will apply a threshold on the input dataset to remove any NaN
        values. Default is True if active scalar present.

    step : float or tuple(float)
        The increments for the XYZ locations on each of the slider bars

    scalars : str
        The name of the scalars to plot

    preference : str, optional
        The preference for data choice when search for the scalar array

    generate_triangles: bool, optional
        If this is enabled (``False`` by default), the output will be
        triangles otherwise, the output will be the intersection polygons.

    display_params : dict
        Any plotting keyword parameters to use

    """

    def tool(self, step=None, generate_triangles=False,
             default_params=None, **kwargs):
        if default_params is None:
            default_params = {}
        if self.clean and self.input_dataset.active_scalar is not None:
            # This will clean out the nan values
            self.input_dataset = self.input_dataset.threshold()

        x, y, z = self.input_dataset.center
        x = default_params.get("x", x)
        y = default_params.get("y", y)
        z = default_params.get("z", z)

        self._data_to_update = [None, None, None]
        self.output_dataset = vtki.MultiBlock()
        self._old = [None, None, None]

        axes = ['x', 'y', 'z']

        def _update_slice(index, x, y, z):
            name = self.display_params.pop('name')
            self.plotter.remove_actor(self._data_to_update[index], reset_camera=False)
            self.output_dataset[index] = self.input_dataset.slice(normal=axes[index],
                    origin=[x,y,z], generate_triangles=generate_triangles)
            self._data_to_update[index] = self.plotter.add_mesh(self.output_dataset[index],
                    reset_camera=False, name='{}-{}'.format(name, index), **self.display_params)
            self._old[index] = [x,y,z][index]
            self.display_params['name'] = name

        def update(x, y, z, **kwargs):
            """Update the slices"""
            self._update_plotting_params(**kwargs)
            if x != self._old[0] or self._need_to_update:
                _update_slice(0, x, y, z)
            if y != self._old[1] or self._need_to_update:
                _update_slice(1, x, y, z)
            if z != self._old[2] or self._need_to_update:
                _update_slice(2, x, y, z)
            self._need_to_update = False

        # Set up the step sizes for the sliders
        if step is None:
            stepx = 0.05 * (self.input_dataset.bounds[1] - self.input_dataset.bounds[0])
            stepy = 0.05 * (self.input_dataset.bounds[3] - self.input_dataset.bounds[2])
            stepz = 0.05 * (self.input_dataset.bounds[5] - self.input_dataset.bounds[4])
        elif isinstance(step, collections.Iterable):
            stepx = step[0]
            stepy = step[1]
            stepz = step[2]
        else:
            stepx = step
            stepy = step
            stepz = step

        # Now set up the widgets
        xsl = widgets.FloatSlider(min=self.input_dataset.bounds[0]+stepx,
                            max=self.input_dataset.bounds[1]-stepx,
                            step=stepx,
                            value=x,
                            continuous_update=self.continuous_update)
        ysl = widgets.FloatSlider(min=self.input_dataset.bounds[2]+stepy,
                            max=self.input_dataset.bounds[3]-stepy,
                            step=stepy,
                            value=y,
                            continuous_update=self.continuous_update)
        zsl = widgets.FloatSlider(min=self.input_dataset.bounds[4]+stepz,
                            max=self.input_dataset.bounds[5]-stepz,
                            step=stepz,
                            value=z,
                            continuous_update=self.continuous_update)

        # Create/display the widgets
        return interact(update, x=xsl, y=ysl, z=zsl,
                        scalars=self._get_scalar_names())


class ManySlicesAlongAxis(InteractiveTool):
    """Within ipython enviornments like Jupyter notebooks, this will create
    an interactive render window with slider bars in te ipython enviornment to
    create many slices along a specified axis.

    Parameters
    ----------
    dataset : vtki.Common
        The datset to orthogonalally slice

    plotter : vtki.BasePlotter
        The active plotter (rendering window) to use

    clean : bool, optional
        This will apply a threshold on the input dataset to remove any NaN
        values. Default is True if active scalar present.

    tolerance : float, optional
        The tolerance to the edge of the dataset bounds to create the slices

    scalars : str
        The name of the scalars to plot

    preference : str, optional
        The preference for data choice when search for the scalar array

    generate_triangles: bool, optional
        If this is enabled (``False`` by default), the output will be
        triangles otherwise, the output will be the intersection polygons.

    display_params : dict
        Any plotting keyword parameters to use

    """

    def tool(self, tolerance=None, generate_triangles=False,
             default_params=None, **kwargs):
        if default_params is None:
            default_params = {}
        if self.clean and self.input_dataset.active_scalar is not None:
            # This will clean out the nan values
            self.input_dataset = self.input_dataset.threshold()

        n = default_params.get("n", 5)
        axis = default_params.get("axis", "x")
        nsl = widgets.IntSlider(min=1, max=n*2, step=1, value=n,
                                continuous_update=self.continuous_update)

        def update(n, axis, **kwargs):
            """Update the slices"""
            if n >= nsl.max:
                nsl.max *= 2
            self._update_plotting_params(**kwargs)
            self.plotter.remove_actor(self._data_to_update, reset_camera=False)
            self.output_dataset = self.input_dataset.slice_along_axis(n=n, axis=axis, tolerance=tolerance, generate_triangles=generate_triangles)
            self._data_to_update = self.plotter.add_mesh(self.output_dataset,
                reset_camera=False, **self.display_params)
            self._need_to_update = False

        # Create/display the widgets
        axes = ['x', 'y', 'z']
        idx = axes.index(axis)
        del axes[idx]
        axes.insert(0, axis)
        return interact(update, n=nsl, axis=axes,
                        scalars=self._get_scalar_names())


class Threshold(InteractiveTool):
    """Yields slider bars for user to control the threshold range in an
    interactive plot. The threshold will default at 25 and 75 percent of the
    range.

    Parameters
    ----------
    dataset : vtki.Common
        The datset to orthogonalally slice

    plotter : vtki.BasePlotter
        The active plotter (rendering window) to use

    scalars : str
        The name of the scalars to plot

    preference : str, optional
        The preference for data choice when search for the scalar array

    display_params : dict
        Any plotting keyword parameters to use

    """

    def tool(self, default_params=None, **kwargs):
        if default_params is None:
            default_params = {}
        preference = self.display_params['preference']

        def _calc_start_values(rng):
            """Get starting values for sliders use a data range"""
            lowstart = ((rng[1] - rng[0]) * 0.25) + rng[0]
            highstart = ((rng[1] - rng[0]) * 0.75) + rng[0]
            return lowstart, highstart

        # Now set up the widgets
        lowstart, highstart = _calc_start_values(self.valid_range)
        lowstart = default_params.get("dmin", lowstart)
        highstart = default_params.get("dmax", highstart)
        minsl = widgets.FloatSlider(min=self.valid_range[0],
                            max=self.valid_range[1],
                            value=lowstart,
                            continuous_update=self.continuous_update)
        maxsl = widgets.FloatSlider(min=self.valid_range[0],
                            max=self.valid_range[1],
                            value=highstart,
                            continuous_update=self.continuous_update)

        def _update_slider_ranges(new_rng):
            """Updates the slider ranges when switching scalars"""
            vmin, vmax = np.nanmin([new_rng[0], minsl.min]), np.nanmax([new_rng[1], minsl.max])
            # Update to the total range
            minsl.min = vmin
            minsl.max = vmax
            maxsl.min = vmin
            maxsl.max = vmax
            lowstart, highstart = _calc_start_values(new_rng)
            minsl.value = lowstart
            maxsl.value = highstart
            minsl.min = new_rng[0]
            minsl.max = new_rng[1]
            maxsl.min = new_rng[0]
            maxsl.max = new_rng[1]
            return lowstart, highstart


        def update(dmin, dmax, invert, continuous, **kwargs):
            """Update the threshold"""
            if dmax < dmin:
                # If user chooses a min that is more than max, correct them:
                # Set max threshold as 1 percent of the range more than min
                dmax = dmin + (self.valid_range[1] - self.valid_range[0]) * 0.01
                maxsl.value = dmax

            scalars = kwargs.get('scalars')

            # Update the sliders if scalar is changed
            self.valid_range = self.input_dataset.get_data_range(arr=scalars, preference=preference)
            if self._last_scalars != scalars:
                self._last_scalars = scalars
                # Update to the new range
                dmin, dmax = _update_slider_ranges(self.input_dataset.get_data_range(scalars))

            # Run the threshold
            self.output_dataset = self.input_dataset.threshold([dmin, dmax],
                    scalars=scalars, continuous=continuous, preference=preference,
                    invert=invert)

            # Update the plotter
            self._update_plotting_params(**kwargs)
            self.plotter.remove_actor(self._data_to_update, reset_camera=False)
            if self.output_dataset.n_points == 0 and self.output_dataset.n_cells == 0:
                pass
            else:
                self._data_to_update = self.plotter.add_mesh(self.output_dataset,
                    reset_camera=False, **self.display_params)

            self._need_to_update = False


        # Create/display the widgets
        scalars = self._get_scalar_names()
        name = default_params.get("scalars", scalars[0])
        idx = scalars.index(name)
        del scalars[idx]
        scalars.insert(0, name)
        return interact(update, dmin=minsl, dmax=maxsl,
                        scalars=self._get_scalar_names(),
                        invert=default_params.get('invert', False),
                        continuous=False)


class Clip(InteractiveTool):
    """Clips a dataset along an axis.

    Within ipython enviornments like Jupyter notebooks, this will create
    an interactive render window with slider bars in te ipython enviornment to
    create clip a dataset.

    Parameters
    ----------
    dataset : vtki.Common
        The datset to orthogonalally slice

    plotter : vtki.BasePlotter
        The active plotter (rendering window) to use

    clean : bool, optional
        This will apply a threshold on the input dataset to remove any NaN
        values. Default is True if active scalar present.

    scalars : str
        The name of the scalars to plot

    preference : str, optional
        The preference for data choice when search for the scalar array

    display_params : dict
        Any plotting keyword parameters to use

    """

    def tool(self, default_params=None, **kwargs):
        if default_params is None:
            default_params = {}
        if self.clean and self.input_dataset.active_scalar is not None:
            # This will clean out the nan values
            self.input_dataset = self.input_dataset.threshold()

        bnds = self.input_dataset.bounds
        locataion = default_params.get("location", self.input_dataset.center[0])
        axchoices = ['x', 'y', 'z']

        locsl = widgets.FloatSlider(min=bnds[0],
                            max=bnds[1],
                            value=locataion,
                            continuous_update=self.continuous_update)

        def _update_slider_ranges(normal):
            """Update the sliders ranges"""
            ax = axchoices.index(normal)
            new_rng = bnds[2*ax:2*ax+2]
            vmin, vmax = np.nanmin([new_rng[0], locsl.min]), np.nanmax([new_rng[1], locsl.max])
            # Update to the total range
            locsl.min = vmin
            locsl.max = vmax
            locsl.value = self.input_dataset.center[ax]
            locsl.min = new_rng[0]
            locsl.max = new_rng[1]
            return

        def update(location, normal, invert, **kwargs):
            """Update the clip location"""
            if self._last_normal != normal:
                self._last_normal = normal
                _update_slider_ranges(normal)
                return update(locsl.value, normal, invert, **kwargs)
            self._update_plotting_params(**kwargs)
            self.plotter.remove_actor(self._data_to_update, reset_camera=False)
            origin = list(self.input_dataset.center)
            origin[axchoices.index(normal)] = location
            self.output_dataset = self.input_dataset.clip(normal=normal, origin=origin, invert=invert)
            self._data_to_update = self.plotter.add_mesh(self.output_dataset,
                reset_camera=False, **self.display_params)
            self._need_to_update = False

        # Create/display the widgets
        self._last_normal = 'x'
        return interact(update, location=locsl, normal=axchoices, invert=True,
                        scalars=self._get_scalar_names())<|MERGE_RESOLUTION|>--- conflicted
+++ resolved
@@ -181,8 +181,6 @@
             self.display_params['cmap'] = cmap
 
 
-<<<<<<< HEAD
-=======
     @property
     def plotter(self):
         """The active plotter that this tool uses. This must be set upon
@@ -192,7 +190,6 @@
 
 
 
->>>>>>> 43e8502f
 class OrthogonalSlicer(InteractiveTool):
     """Within ipython enviornments like Jupyter notebooks, this will create
     an interactive render window with slider bars in te ipython enviornment to
